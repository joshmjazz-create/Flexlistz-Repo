<!DOCTYPE html>
<html lang="en">
  <head>
    <meta charset="UTF-8" />
    <meta name="viewport" content="width=device-width, initial-scale=1.0, maximum-scale=1" />
    <title>FlexList - Smart Collection Manager</title>
    <meta name="description" content="Organize your collections with flexible tagging and filtering" />
    
    <!-- PWA Meta Tags -->
    <meta name="apple-mobile-web-app-capable" content="yes" />
    <meta name="apple-mobile-web-app-status-bar-style" content="black-translucent" />
    <meta name="apple-mobile-web-app-title" content="FlexList" />
    <meta name="theme-color" content="#3B82F6" />
    <link rel="manifest" href="./manifest.json" />
    
    <!-- Apple Touch Icons -->
    <link rel="apple-touch-icon" href="./icon-192.png" />
    <link rel="icon" type="image/png" sizes="192x192" href="./icon-192.png" />
    <link rel="icon" type="image/png" sizes="512x512" href="./icon-512.png" />
    
    <!-- Service Worker Registration -->
    <script>
      if ('serviceWorker' in navigator) {
        window.addEventListener('load', () => {
          navigator.serviceWorker.register('./sw.js')
            .then((registration) => {
              console.log('SW registered: ', registration);
            })
            .catch((registrationError) => {
              console.log('SW registration failed: ', registrationError);
            });
        });
      }
    </script>
<<<<<<< HEAD
    <script type="module" crossorigin src="./assets/index-B69EjdBo.js"></script>
=======
    <script type="module" crossorigin src="./assets/index-CCgvnbgL.js"></script>
>>>>>>> 51eebd1f
    <link rel="stylesheet" crossorigin href="./assets/index-N_b_mgf1.css">
  </head>
  <body>
    <div id="root"></div>
    <!-- This is a replit script which adds a banner on the top of the page when opened in development mode outside the replit environment -->
    <script type="text/javascript" src="https://replit.com/public/js/replit-dev-banner.js"></script>
  </body>
</html><|MERGE_RESOLUTION|>--- conflicted
+++ resolved
@@ -32,11 +32,7 @@
         });
       }
     </script>
-<<<<<<< HEAD
-    <script type="module" crossorigin src="./assets/index-B69EjdBo.js"></script>
-=======
     <script type="module" crossorigin src="./assets/index-CCgvnbgL.js"></script>
->>>>>>> 51eebd1f
     <link rel="stylesheet" crossorigin href="./assets/index-N_b_mgf1.css">
   </head>
   <body>
